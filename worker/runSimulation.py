from __future__ import print_function
import os
import boto3
import tarfile
import shutil
import time
from pymongo import MongoClient
from parsevariables import Variables
import sys
import mlep
import subprocess
import logging
import re
from datetime import date, datetime, timedelta
import pytz
import calendar
import traceback
from dateutil.parser import parse

# Time Zone
def utc_to_local(utc_dt):
    # get integer timestamp to avoid precision lost
    timestamp = calendar.timegm(utc_dt.timetuple())
    local_dt = datetime.fromtimestamp(timestamp)
    assert utc_dt.resolution >= timedelta(microseconds=1)
    return local_dt.replace(microsecond=utc_dt.microsecond)


# Replace Date
def replace_idf_settings(idf_file, pattern, date_start, date_end, time_step):
    # Parse Date
    begin_month = [int(s) for s in re.findall(r'\d+', date_start)][0]
    begin_day = [int(s) for s in re.findall(r'\d+', date_start)][1]
    end_month = [int(s) for s in re.findall(r'\d+', date_end)][0]
    end_day = [int(s) for s in re.findall(r'\d+', date_end)][1]
    dates = (begin_month, begin_day, end_month, end_day)

    # Generate Lines
    begin_month_line = '  {},                                      !- Begin Month\n'.format(begin_month)
    begin_day_line = '  {},                                      !- Begin Day of Month\n'.format(begin_day)
    end_month_line = '  {},                                      !- End Month\n'.format(end_month)
    end_day_line = '  {},                                      !- End Day of Month\n'.format(end_day)
    time_step_line = '  {};                                      !- Number of Timesteps per Hour\n'.format(time_step)

    # Overwrite File
    count = 0
    count_ts = 0
    with open(idf_file, 'r+') as f:
        lines = f.readlines()
        f.seek(0)
        f.truncate()
        for line in lines:
            if pattern in line:
                count = 5
            elif count > 4:
                # Do nothing
                count = count - 1
            elif count == 4:
                # Begin Month
                line = begin_month_line
                count = count - 1
            elif count == 3:
                # Begin Day
                line = begin_day_line
                count = count - 1
            elif count == 2:
                # End Month
                line = end_month_line
                count = count - 1
            elif count == 1:
                # End day
                line = end_day_line
                count = count - 1
            elif 'Timestep,' in line:
                # Time step
                count_ts = 1
            elif count_ts == 1:
                # Replace
                line = time_step_line
                count_ts = 0
            # Write Every line
            f.write(line)
    return dates


# Simulation Process Class
class SimProcess:
    # Simulation Status
    # sim_status = 0,1,2,3
    # 0 - Initialized
    # 1 - Running
    # 2 - Pause
    # 3 - Stopped

    def __init__(self):
        self.sim_status = 0             # 0=init, 1=running, 2=pause, 3=stop
        self.rt_step_time = 20          # Real-time step - seconds
        self.sim_step_per_hour = 60     # Simulation steps per hour
        self.sim_step_time = 60/self.sim_step_per_hour*60   # Simulation time step - seconds
        self.start_time = 0             # Real-time step
        self.next_time = 0              # Real-time step
        self.start_date = '01/01'       # Start date for simulation (01/01)
        self.end_date = '12/31'         # End date for simulation (12/31)
        self.start_hour = 0             # Start hour for simulation (1-23)
        self.end_hour = 23              # End hour for simulation (1-23)
        self.start_minute = 0           # Start minute for simulation (0-59)
        self.end_minute = 0             # End minute for simulation (0-59)
        self.accept_timeout = 30000     # Accept timeout for simulation (ms)
        self.idf = None                 # EnergyPlus file path (/path/to/energyplus/file)
        self.mapping = None
        self.weather = None             # Weather file path (/path/to/weather/file)
        self.site_ref = None
        self.workflow_directory = None
        self.variables = None
        self.time_scale = 1
        self.real_time_flag = True


def reset(tarinfo):
    tarinfo.uid = tarinfo.gid = 0
    tarinfo.uname = tarinfo.gname = "root"
    return tarinfo


def finalize_simulation():
    # tar_name = "%s.tar.gz" % sp.site_ref
    tar_file = tarfile.open(tar_name, "w:gz")
    tar_file.add(sp.workflow_directory, filter=reset, arcname=site_ref)
    tar_file.close()

    bucket.upload_file(tar_name, "simulated/%s" % tar_name)
    os.remove(tar_name)
    shutil.rmtree(sp.workflow_directory)

    recs.update_one({"_id": sp.site_ref}, {"$set": {"rec.simStatus": "s:Stopped"}}, False)
    recs.update_one({"_id": sp.site_ref}, {"$unset": {"rec.datetime": ""}}, False)


startDatetime = datetime.today()

# TODO: Kyle to pass this arguments. Uncomment once included.
if len(sys.argv) == 6:

    print('runSimulation called with arguments: %s.' % sys.argv, file=sys.stderr)
    site_ref = sys.argv[1]
    real_time_flag = sys.argv[2]
    time_scale = sys.argv[3]

    startDatetime = parse(sys.argv[4])
    endDatetime = parse(sys.argv[5])

    start_date = "%02d/%02d" % (startDatetime.month,startDatetime.day)
    start_hour = startDatetime.hour
    start_minute = startDatetime.minute

    end_date = "%02d/%02d" % (endDatetime.month,endDatetime.day)
    end_hour = endDatetime.hour
    end_minute = endDatetime.minute    

    # time_zone = sys.argv[8]
    time_zone = 'America/Denver'
    # sim_step_per_hour = sys.argv[9]
else:
    print('runSimulation called with incorrect number of arguments: %s.' % len(sys.argv), file=sys.stderr)
    sys.exit(1)

if not site_ref:
    print('site_ref is empty', file=sys.stderr)
    sys.exit(1)

sim_path = '/simulate'
directory = os.path.join(sim_path, site_ref)

try:
    if not os.path.exists(directory):
        os.makedirs(directory)
except:
    print('error making simulation directory for site_ref: %s' % site_ref, file=sys.stderr)
    sys.exit(1)

logger = logging.getLogger('simulation')
logger.setLevel(logging.INFO)
formatter = logging.Formatter('%(asctime)s - %(name)s - %(levelname)s - %(message)s')

log_file = os.path.join(directory, 'simulation.log')
fh = logging.FileHandler(log_file)
fh.setLevel(logging.INFO)
fh.setFormatter(formatter)
logger.addHandler(fh)

ch = logging.StreamHandler()
ch.setLevel(logging.INFO)
ch.setFormatter(formatter)
logger.addHandler(ch)


sqs = boto3.resource('sqs', region_name='us-east-1', endpoint_url=os.environ['JOB_QUEUE_URL'])
queue = sqs.Queue(url=os.environ['JOB_QUEUE_URL'])
s3 = boto3.resource('s3', region_name='us-east-1')
# Mongo Database
mongo_client = MongoClient(os.environ['MONGO_URL'])
mongodb = mongo_client[os.environ['MONGO_DB_NAME']]
recs = mongodb.recs

sp = SimProcess()
ep = mlep.MlepProcess()

ep.bcvtbDir = '/root/bcvtb/'
ep.env = {'BCVTB_HOME': '/root/bcvtb'}

<<<<<<< HEAD
if start_date != 'None':
    sp.start_date = start_date
if end_date != 'None':
    sp.end_date = end_date
if start_hour != 'None':
    sp.start_hour = start_hour
if end_hour != 'None':
    sp.end_hour = end_hour
if 'site_ref' != 'None':
    sp.site_ref = site_ref
if time.strptime(sp.end_date, "%m/%d") < time.strptime(sp.start_date, "%m/%d"):
    print('End Date must be after Start Date: {0} - {1}'.format(sp.start_date, sp.end_date), file=sys.stderr)
    sys.exit(1)
if (time.strptime(sp.end_date, "%m/%d") == time.strptime(sp.start_date, "%m/%d")) and (sp.end_hour <= sp.start_hour):
    print('End Hour must be after Start Hour: {0} - {1}'.format(sp.start_date, sp.end_date), file=sys.stderr)
    sys.exit(1)

## TODO: Kyle to pass this arguments. Delete this once done.
#sp.start_date = '11/13'
#sp.end_date = '11/13'
#sp.start_hour = 15
#sp.end_hour = 18
real_time_flag = 'true'
#time_scale = 120

=======
sp.start_date = start_date
sp.end_date = end_date
sp.start_hour = start_hour
sp.end_hour = end_hour
sp.start_minute = start_minute
sp.end_minute = end_minute
sp.site_ref = site_ref
sp.startDatetime = startDatetime
sp.endDatetime = endDatetime
sp.time_scale = time_scale
sp.real_time_flag = real_time_flag
>>>>>>> 3d035d05

tar_name = "%s.tar.gz" % sp.site_ref
key = "parsed/%s" % tar_name
tarpath = os.path.join(directory, tar_name)
osmpath = os.path.join(directory, 'workflow/run/in.osm')
sp.idf = os.path.join(directory, "workflow/run/%s" % sp.site_ref)
sp.weather = os.path.join(directory, 'workflow/files/weather.epw')
sp.mapping = os.path.join(directory, 'workflow/reports/haystack_report_mapping.json')
sp.workflow_directory = directory
variables_path = os.path.join(directory, 'workflow/reports/export_bcvtb_report_variables.cfg')
variables_new_path = os.path.join(directory, 'workflow/run/variables.cfg')

bucket = s3.Bucket('alfalfa')
bucket.download_file(key, tarpath)

tar = tarfile.open(tarpath)
tar.extractall(sim_path)
tar.close()

sp.variables = Variables(variables_path, sp.mapping)

subprocess.call(['openstudio', 'translate_osm.rb', osmpath, sp.idf])
shutil.copyfile(variables_path, variables_new_path)

<<<<<<< HEAD
if real_time_flag == 'true':
    # Set Time Scale
    time_scale = 1
    logger.info('realtime sim')

elif time_scale > 120:
    time_scale = 120

=======
if sp.real_time_flag == True:
    # Set Time Scale
    sp.time_scale = 1
else:
    if sp.time_scale > 120:
        sp.time_scale = 120
>>>>>>> 3d035d05

# Simulation Parameters
sp.sim_step_time = 60 / sp.sim_step_per_hour * 60  # Simulation time step - seconds
bypass_flag = True
sim_date = replace_idf_settings(sp.idf + '.idf', 'RunPeriod,', sp.start_date, sp.end_date, sp.sim_step_per_hour)
try:
    sp.rt_step_time = sp.sim_step_time / float(time_scale)    # Seconds
except:
    sp.rt_step_time = 10                                    # Seconds

logger.info('########################################################################')
logger.info('######################## INPUT VARIABLES ###############################')
logger.info('########################################################################')
logger.info('sp.start_date: %s' % sp.start_date)
logger.info('sp.end_date: %s' % sp.end_date)
logger.info('sp.start_hour: %s' % sp.start_hour)
logger.info('sp.end_hour: %s' % sp.end_hour)
logger.info('sp.start_minute: %s' % sp.start_minute)
logger.info('sp.end_minute: %s' % sp.end_minute)
logger.info('sp.sim_step_time: %s' % sp.sim_step_time)
logger.info('sp.rt_step_time: %s' % sp.rt_step_time)
logger.info('sp.real_time_flag: %s' % sp.real_time_flag)
logger.info('sp.time_scale: %s' % sp.time_scale)
logger.info('sp.startDatetime: %s' % sp.startDatetime)
logger.info('sp.endDatetime: %s' % sp.endDatetime)
logger.info('sp.start_minute: %s' % sp.start_minute)
logger.info('sp.end_minute: %s' % sp.end_minute)

# Arguments
ep.accept_timeout = sp.accept_timeout
ep.mapping = sp.mapping
ep.flag = 0

# Parse directory
idf_file_details = os.path.split(sp.idf)
ep.workDir = idf_file_details[0]
ep.arguments = (sp.idf, sp.weather)

# Initialize input tuplet
ep.inputs = [0] * ((len(sp.variables.inputIds())) + 1)

# Start EnergyPlus co-simulation
(ep.status, ep.msg) = ep.start()

# Check E+
if ep.status != 0:
    logger.error('Could not start EnergyPlus: %s.' % ep.msg)
    ep.flag = 1
else:
    logger.info('EnergyPlus Started')

# Accept Socket
[ep.status, ep.msg] = ep.accept_socket()

if ep.status != 0:
    logger.error('Could not connect EnergyPlus: %s.' % ep.msg)
    ep.flag = 1

# The main simulation loop
ep.deltaT = sp.sim_step_time    # time step - sec
ep.kStep = 1                    # current simulation step
# Days
d0 = date(2017, sim_date[0], sim_date[1])
d1 = date(2017, sim_date[2], sim_date[3])
delta = d1 - d0
ep.MAX_STEPS = (24 * delta.days + sp.end_hour) * sp.sim_step_per_hour + sp.end_minute + 1# Max. Number of Steps
logger.info('############# MAX STEPS:  {0} #############'.format(ep.MAX_STEPS))
logger.info('############# Days:       {0} #############'.format(delta.days))
logger.info('############# End Hour :  {0} #############'.format(sp.end_hour))
logger.info('############# End Minute: {0} #############'.format(sp.end_minute))
logger.info('############# Step/Hour:  {0} #############'.format(sp.sim_step_per_hour))
logger.info('############# Start Hour: {0} #############'.format(sp.start_hour))

# Simulation Status
if ep.is_running == True:
    sp.sim_status = 1

# Set next step
utc_time = datetime.now(tz=pytz.UTC)
t = utc_time.astimezone(pytz.utc).astimezone(pytz.timezone(time_zone))
next_t = t

recs.update_one({"_id": sp.site_ref}, {"$set": {"rec.simStatus": "s:Starting"}}, False)

# probably need some kind of fail safe/timeout to ensure
# that this is not an infinite loop
# or maybe a timeout in the python call to this script
while True:
    stop = False;

    sp.next_time = time.time()
    utc_time = datetime.now(tz=pytz.UTC)
    t = utc_time.astimezone(pytz.utc).astimezone(pytz.timezone(time_zone))

    # Iterating over timesteps
    #    if (ep.is_running and (sp.sim_status == 1) and (ep.kStep <= ep.MAX_STEPS) and (sp.next_time - sp.start_time >= sp.rt_step_time)) or\
    if (ep.is_running and (sp.sim_status == 1) and (ep.kStep <= ep.MAX_STEPS) and t >= next_t) or\
            (ep.is_running and (sp.sim_status == 1) and (ep.kStep <= ep.MAX_STEPS) and bypass_flag):  # Bypass Time
        logger.info('E+ Running: {0}, Sim Status: {1}, E+ Step: {2}, Elapsed step time: {3}, RT Step Time: {4}'.format(
            ep.is_running, sp.sim_status, ep.kStep, sp.next_time - sp.start_time, sp.rt_step_time))
        logger.info('###### t: {0}'.format(t))
        try:
            # Check for "Stopping" here so we don't hit the database as fast as the event loop will run
            # Instead we only check the database for stopping at each simulation step
            rec = recs.find_one({"_id": sp.site_ref})
            if rec and (rec.get("rec",{}).get("simStatus") == "s:Stopping") :
                logger.info("Stopping")
                stop = True;

            if stop == False:
                # Check BYPASS
<<<<<<< HEAD
                if bypass_flag:
                    if real_time_flag == 'true':
=======
                if bypass_flag == True:
                    if real_time_flag == True:
>>>>>>> 3d035d05
                        utc_time = datetime.now(tz=pytz.UTC)
                        logger.info('########### RT CHECK ###########')
                        logger.info('{0}'.format(utc_time))
                        rt_hour = utc_time.astimezone(pytz.utc).astimezone(pytz.timezone(time_zone)).hour
                        rt_minute = utc_time.astimezone(pytz.utc).astimezone(pytz.timezone(time_zone)).minute
                        logger.info('RT HOUR: {0}, RT MINUTE: {1}'.format(rt_hour, rt_minute))
                        logger.info('Actual Time: {0}, Simulation Time: {1}'.format(rt_hour * 3600 + rt_minute * 60, ep.kStep * ep.deltaT))
                        if rt_hour * 3600 + rt_minute * 60 <= ep.kStep * ep.deltaT:
                            bypass_flag = False  # Stop bypass
                            logger.info('########### STOP BYPASS: RT ###########')
                        else:
                            logger.info('################# RT-BYPASS #################')
                    else:
                        if sp.start_hour*3600+sp.start_minute*60 <= (ep.kStep-1)*ep.deltaT:
                            bypass_flag = False     # Stop bypass
                            logger.info('########### STOP BYPASS: Hours ########')
                        else:
                            logger.info('################# BYPASS #################')
                else:
                    logger.info('############### SIMULATION ###############')
                

                # Read packet
                # Get current time
                utc_time = datetime.now(tz=pytz.UTC)
                next_t = utc_time.astimezone(pytz.utc).astimezone(pytz.timezone(time_zone)) + \
                         timedelta(seconds=sp.rt_step_time)
                packet = ep.read()
                # logger.info('Packet: {0}'.format(packet))
                if packet == '':
                    raise mlep.InputError('packet', 'Message Empty: %s.' % ep.msg)
    
                # Parse it to obtain building outputs
                [ep.flag, eptime, outputs] = mlep.mlep_decode_packet(packet)
                # Log Output Data
                ep.outputs = outputs
    
                if ep.flag != 0:
                    break

                master_index = sp.variables.inputIndexFromVariableName("MasterEnable")
                if bypass_flag:
                    ep.inputs[master_index] = 0
                else:
                    ep.inputs[master_index] = 1
                    write_arrays = mongodb.writearrays
                    for array in write_arrays.find({"siteRef": sp.site_ref}):
                        logger.info("write array: %s" % array)
                        for val in array.get('val'):
                            if val:
                                logger.info("val: %s" % val)
                                index = sp.variables.inputIndex(array.get('_id'))
                                if index == -1:
                                    logger.error('bad input index for: %s' % array.get('_id'))
                                else:
                                    ep.inputs[index] = val
                                    ep.inputs[index + 1] = 1
                                    break

                # Convert to tuple
                inputs = tuple(ep.inputs)

                # Print
                logger.info('Time: {0}'.format((ep.kStep - 1) * ep.deltaT))

                # Write to inputs of E+
                ep.write(mlep.mlep_encode_real_data(2, 0, (ep.kStep - 1) * ep.deltaT, inputs))
    
                if bypass_flag == False:
                    for output_id in sp.variables.outputIds():
                        output_index = sp.variables.outputIndex(output_id)
                        if output_index == -1:
                            logger.error('bad output index for: %s' % output_id)
                        else:
                            output_value = ep.outputs[output_index]
                            # TODO: Make this better with a bulk update
                            # Also at some point consider removing curVal and related fields after sim ends
                            recs.update_one({"_id": output_id}, {
                                "$set": {"rec.curVal": "n:%s" % output_value, "rec.curStatus": "s:ok", "rec.cur": "m:"}}, False)

                    # time computed for ouput purposes
                    output_time = datetime.strptime(sp.start_date, "%m/%d").replace(year=startDatetime.year) + timedelta(seconds=(ep.kStep-1)*ep.deltaT)
                    output_time = output_time.replace(tzinfo=pytz.utc)
                    # Haystack uses ISO 8601 format like this "t:2015-06-08T15:47:41-04:00 New_York"
                    output_time_string = 't:%s %s' % (output_time.isoformat(),output_time.tzname())
                    recs.update_one({"_id": sp.site_ref}, {"$set": {"rec.datetime": output_time_string, "rec.simStatus": "s:Running"}}, False)

                # Step
                logger.info('Step: {0}/{1}'.format(ep.kStep, ep.MAX_STEPS))

                # Advance time
                ep.kStep = ep.kStep + 1

        except Exception as error:
            logger.error("Error while advancing simulation: %s", sys.exc_info()[0])
            traceback.print_exc()
            finalize_simulation()
            break
            # TODO: Cleanup simulation, and reset everything
    
    # Check Stop
    if ( ep.is_running == True and (ep.kStep >= ep.MAX_STEPS) ) :
        stop = True;
    elif ( sp.sim_status == 3 and ep.is_running == True ) :
        stop = True;

    if stop :
        try:
            ep.stop(True)
            ep.is_running = 0
            sp.sim_status = 0
            # TODO: Need to wait for a signal of some sort that E+ is done, before removing stuff
            finalize_simulation()
            logger.info('Simulation Terminated: Status: {0}, Step: {1}/{2}'.
                        format(sp.sim_status, ep.kStep, ep.MAX_STEPS))
            break
        except:
            logger.error("Error while attempting to stop / cleanup simulation")
            finalize_simulation()
            break
    
        # Done with simulation step
        # print('ping')<|MERGE_RESOLUTION|>--- conflicted
+++ resolved
@@ -208,33 +208,6 @@
 ep.bcvtbDir = '/root/bcvtb/'
 ep.env = {'BCVTB_HOME': '/root/bcvtb'}
 
-<<<<<<< HEAD
-if start_date != 'None':
-    sp.start_date = start_date
-if end_date != 'None':
-    sp.end_date = end_date
-if start_hour != 'None':
-    sp.start_hour = start_hour
-if end_hour != 'None':
-    sp.end_hour = end_hour
-if 'site_ref' != 'None':
-    sp.site_ref = site_ref
-if time.strptime(sp.end_date, "%m/%d") < time.strptime(sp.start_date, "%m/%d"):
-    print('End Date must be after Start Date: {0} - {1}'.format(sp.start_date, sp.end_date), file=sys.stderr)
-    sys.exit(1)
-if (time.strptime(sp.end_date, "%m/%d") == time.strptime(sp.start_date, "%m/%d")) and (sp.end_hour <= sp.start_hour):
-    print('End Hour must be after Start Hour: {0} - {1}'.format(sp.start_date, sp.end_date), file=sys.stderr)
-    sys.exit(1)
-
-## TODO: Kyle to pass this arguments. Delete this once done.
-#sp.start_date = '11/13'
-#sp.end_date = '11/13'
-#sp.start_hour = 15
-#sp.end_hour = 18
-real_time_flag = 'true'
-#time_scale = 120
-
-=======
 sp.start_date = start_date
 sp.end_date = end_date
 sp.start_hour = start_hour
@@ -246,7 +219,6 @@
 sp.endDatetime = endDatetime
 sp.time_scale = time_scale
 sp.real_time_flag = real_time_flag
->>>>>>> 3d035d05
 
 tar_name = "%s.tar.gz" % sp.site_ref
 key = "parsed/%s" % tar_name
@@ -271,23 +243,12 @@
 subprocess.call(['openstudio', 'translate_osm.rb', osmpath, sp.idf])
 shutil.copyfile(variables_path, variables_new_path)
 
-<<<<<<< HEAD
-if real_time_flag == 'true':
-    # Set Time Scale
-    time_scale = 1
-    logger.info('realtime sim')
-
-elif time_scale > 120:
-    time_scale = 120
-
-=======
 if sp.real_time_flag == True:
     # Set Time Scale
     sp.time_scale = 1
 else:
     if sp.time_scale > 120:
         sp.time_scale = 120
->>>>>>> 3d035d05
 
 # Simulation Parameters
 sp.sim_step_time = 60 / sp.sim_step_per_hour * 60  # Simulation time step - seconds
@@ -399,13 +360,8 @@
 
             if stop == False:
                 # Check BYPASS
-<<<<<<< HEAD
-                if bypass_flag:
-                    if real_time_flag == 'true':
-=======
                 if bypass_flag == True:
                     if real_time_flag == True:
->>>>>>> 3d035d05
                         utc_time = datetime.now(tz=pytz.UTC)
                         logger.info('########### RT CHECK ###########')
                         logger.info('{0}'.format(utc_time))
