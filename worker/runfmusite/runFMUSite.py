########################################################################################################################
#  Copyright (c) 2008-2018, Alliance for Sustainable Energy, LLC, and other contributors. All rights reserved.
#
#  Redistribution and use in source and binary forms, with or without modification, are permitted provided that the
#  following conditions are met:
#
#  (1) Redistributions of source code must retain the above copyright notice, this list of conditions and the following
#  disclaimer.
#
#  (2) Redistributions in binary form must reproduce the above copyright notice, this list of conditions and the following
#  disclaimer in the documentation and/or other materials provided with the distribution.
#
#  (3) Neither the name of the copyright holder nor the names of any contributors may be used to endorse or promote products
#  derived from this software without specific prior written permission from the respective party.
#
#  THIS SOFTWARE IS PROVIDED BY THE COPYRIGHT HOLDER(S) AND ANY CONTRIBUTORS "AS IS" AND ANY EXPRESS OR IMPLIED WARRANTIES,
#  INCLUDING, BUT NOT LIMITED TO, THE IMPLIED WARRANTIES OF MERCHANTABILITY AND FITNESS FOR A PARTICULAR PURPOSE ARE
#  DISCLAIMED. IN NO EVENT SHALL THE COPYRIGHT HOLDER(S), ANY CONTRIBUTORS, THE UNITED STATES GOVERNMENT, OR THE UNITED
#  STATES DEPARTMENT OF ENERGY, NOR ANY OF THEIR EMPLOYEES, BE LIABLE FOR ANY DIRECT, INDIRECT, INCIDENTAL, SPECIAL,
#  EXEMPLARY, OR CONSEQUENTIAL DAMAGES (INCLUDING, BUT NOT LIMITED TO, PROCUREMENT OF SUBSTITUTE GOODS OR SERVICES; LOSS OF
#  USE, DATA, OR PROFITS; OR BUSINESS INTERRUPTION) HOWEVER CAUSED AND ON ANY THEORY OF LIABILITY, WHETHER IN CONTRACT,
#  STRICT LIABILITY, OR TORT (INCLUDING NEGLIGENCE OR OTHERWISE) ARISING IN ANY WAY OUT OF THE USE OF THIS SOFTWARE, EVEN IF
#  ADVISED OF THE POSSIBILITY OF SUCH DAMAGE.
########################################################################################################################

import os
import boto3
import tarfile
import shutil
import time
import sys
import json
import redis
from pymongo import MongoClient
from common import *

class RunFMUSite:
    def __init__(self, **kwargs):
        self.s3 = boto3.resource('s3', region_name='us-east-1', endpoint_url=os.environ['S3_URL'])
        self.redis = redis.Redis(host=os.environ['REDIS_HOST'])
        self.pubsub = self.redis.pubsub()

        #Initiate Mongo Database
        self.mongodb = MongoClient(os.environ['MONGO_URL'])['boptest']
        self.recs = self.mongodb.recs
        self.write_arrays = self.mongodb.writearrays

        # get arguments from calling program
        # which is the processMessage program
        self.site_ref = kwargs['site_ref']
        self.real_time_flag = kwargs['real_time_flag']
        self.time_scale = kwargs['time_scale']
        self.startTime = kwargs['startTime']
        self.endTime = kwargs['endTime']
        self.externalClock = kwargs['externalClock']

        #build the path for zipped-file, fmu, json
        sim_path = '/simulate'
        self.directory = os.path.join(sim_path, self.site_ref)
        tar_name = "%s.tar.gz" % self.site_ref
        key = "parsed/%s" % tar_name
        tarpath = os.path.join(self.directory, tar_name)
        fmupath = os.path.join(self.directory, 'model.fmu')
        tagpath = os.path.join(self.directory, 'tags.json')

        if not os.path.exists(self.directory):
            os.makedirs(self.directory)
        
        #download the tar file and tag file
        bucket = self.s3.Bucket('alfalfa')
        bucket.download_file(key, tarpath)
        
<<<<<<< HEAD
def check_vars(var):
   '''
   Purpose: print the var details to the terminal for debugging purpose
   Inputs:  variable 
   Returns: print statement on the terminal
   '''
   print(')))))) Hey i am checking var: '+ str(var) + '((((((: ', var)



####################   Entry for Main Program   #####################
############################################################################



try:
    s3 = boto3.resource('s3', region_name='us-east-1', endpoint_url=os.environ['S3_URL'])

    #Initiate Mongo Database
    mongo_client = MongoClient(os.environ['MONGO_URL'])
    mongodb = mongo_client[os.environ['MONGO_DB_NAME']]
    recs = mongodb.recs
    write_arrays = mongodb.writearrays

    # get arguments from calling program
    # which is the processMessage program
    site_ref = sys.argv[1]
    real_time_flag = sys.argv[2]
    time_scale = int(sys.argv[3])
    startTime = int(sys.argv[4])
    endTime = int(sys.argv[5])

    #build the path for zipped-file, fmu, json
    sim_path = '/simulate'
    directory = os.path.join(sim_path, site_ref)
    tar_name = "%s.tar.gz" % site_ref
    key = "parsed/%s" % tar_name
    tarpath = os.path.join(directory, tar_name)
    fmupath = os.path.join(directory, 'model.fmu')
    tagpath = os.path.join(directory, 'tags.json')
=======
        tar = tarfile.open(tarpath)
        tar.extractall(sim_path)
        tar.close()

        # Load fmu
        config = {
            'fmupath'  : fmupath,                
            'step'     : 60
        }
            
        (self.tagid_and_outputs, self.id_and_dis, self.default_input) = self.create_tag_dictionaries(tagpath)
 
        #initiate the testcase
        self.tc = testcase.TestCase(config) 
>>>>>>> 99532d17
        
        #run the FMU simulation
        self.kstep=0 
        self.stop = False
        self.simtime = 0

        if self.externalClock:
            self.pubsub.subscribe(self.site_ref)

    def create_tag_dictionaries(self, tag_filepath):
        '''
        Purpose: matching the haystack display-name and IDs
        Inputs:  a json file containing all the tagged data
        Returns: a dictionary matching all outputs and IDs 
                 a dictionary matching all IDs and display-names 
                 a dictionary for every _enable input, set to value 0
        '''
        outputs_and_ID = {}
        id_and_dis={}
        # default_input is a dictionay
        # with keys for every "_enable" input, set to value 0
        # in other words, disable everything
        default_input={}
    
        # Get Haystack tag data, from tag_filepath
        tag_data = {}
        with open( tag_filepath ) as json_data:
            tag_data = json.load(json_data)
    
        for point in tag_data:
            var_name = point['dis'].replace('s:','')
            var_id = point['id'].replace('r:','')
    
            id_and_dis[var_id] = var_name
            
            if 'writable' in point.keys():
                default_input[var_name.replace('_u', '_activate')] = 0
    
            if 'writable' not in point.keys() and 'point' in point.keys():
                outputs_and_ID[var_name] = var_id
             
        return (outputs_and_ID, id_and_dis, default_input)

    def run(self):
        self.init_sim_status()

        if self.externalClock:
            while True:
                message = self.pubsub.get_message()
                if message:
                    data = message['data']
                    if data == 'advance':
                        self.step()
                        self.redis.publish(self.site_ref, 'complete')
                        self.set_idle_state()
                    elif data == 'stop':
                        self.set_idle_state()
                        break;
        else:
            while self.simtime < self.endTime:
                if self.db_stop_set():
                    break;
                self.step()
                # TODO: Make this respect time scale provided by user
                time.sleep(5)

        self.cleanup()

    # Check the database for a stop signal
    # and return true if stop is requested
    def db_stop_set(self): 
        # A client may have requested that the simulation stop early,
        # look for a signal to stop from the database
        site = self.recs.find_one({"_id": self.site_ref})
        if site and (site.get("rec",{}).get("simStatus") == "s:Stopping") :
            self.stop = True
        return self.stop

    # cleanup after the simulation is stopped
    def cleanup(self):
        # Clear all current values from the database when the simulation is no longer running
        self.recs.update_one({"_id": self.site_ref}, {"$set": {"rec.simStatus": "s:Stopped"}, "$unset": {"rec.datetime": ""} }, False)
        self.recs.update_many({"site_ref": self.site_ref, "rec.cur": "m:"}, {"$unset": {"rec.curVal": "", "rec.curErr": ""}, "$set": { "rec.curStatus": "s:disabled" } }, False)
        self.recs.update_many({"site_ref": self.site_ref, "rec.writable": "m:"}, {"$unset": {"rec.writeLevel": "","rec.writeVal": ""}, "$set": { "rec.writeStatus": "s:disabled" } }, False)

        shutil.rmtree(self.directory)

    def set_idle_state(self):
        self.redis.hset(site_ref, 'control', 'idle')

    def init_sim_status(self):
        self.set_idle_state()
        output_time_string = 's:%s' %(self.simtime)
        self.recs.update_one( {"_id": self.site_ref}, { "$set": {"rec.datetime": output_time_string, "rec.simStatus":"s:Running"} } )

    def update_sim_status(self):
        self.simtime = self.tc.final_time
        output_time_string = 's:%s' %(self.simtime)
        self.recs.update_one( {"_id": self.site_ref}, { "$set": {"rec.datetime": output_time_string, "rec.simStatus":"s:Running"} } )
        
    def step(self):
        # u represents simulation input values
        u=self.default_input.copy()
        # look in the database for current write arrays
        # for each write array there is an array of controller
        # input values, the first element in the array with a value
        # is what should be applied to the simulation according to Project Haystack
        # convention
        for array in self.write_arrays.find({"siteRef": self.site_ref}):
            for val in array.get('val'):
                if val is not None:
                    _id = array.get('_id')
                    dis = self.id_and_dis.get(_id)
                    if dis:
                        u[dis] = val
                        u[dis.replace('_u', '_activate')] = 1
                        break
        
        y_output = self.tc.advance(u)
        self.update_sim_status()
        
        # get each of the simulation output values and feed to the database
        for key in y_output.keys():
            value_y = y_output[key]
            
            if key!='time': 
                output_id = self.tagid_and_outputs[key]                          
                self.recs.update_one( {"_id": output_id }, {"$set": {"rec.curVal":"n:%s" %value_y, "rec.curStatus":"s:ok","rec.cur": "m:" }} )        

####################   Entry for Main Program   #####################
############################################################################

# get arguments from calling program
# which is the processMessage program
site_ref = sys.argv[1]
real_time_flag = (sys.argv[2] == 'true')
time_scale = int(sys.argv[3])
startTime = int(sys.argv[4])
endTime = int(sys.argv[5])
externalClock = (sys.argv[6] == 'true')

runFMUSite = RunFMUSite(site_ref=site_ref, real_time_flag=real_time_flag, time_scale=time_scale, startTime=startTime, endTime=endTime, externalClock=externalClock)
runFMUSite.run()
    <|MERGE_RESOLUTION|>--- conflicted
+++ resolved
@@ -70,48 +70,6 @@
         bucket = self.s3.Bucket('alfalfa')
         bucket.download_file(key, tarpath)
         
-<<<<<<< HEAD
-def check_vars(var):
-   '''
-   Purpose: print the var details to the terminal for debugging purpose
-   Inputs:  variable 
-   Returns: print statement on the terminal
-   '''
-   print(')))))) Hey i am checking var: '+ str(var) + '((((((: ', var)
-
-
-
-####################   Entry for Main Program   #####################
-############################################################################
-
-
-
-try:
-    s3 = boto3.resource('s3', region_name='us-east-1', endpoint_url=os.environ['S3_URL'])
-
-    #Initiate Mongo Database
-    mongo_client = MongoClient(os.environ['MONGO_URL'])
-    mongodb = mongo_client[os.environ['MONGO_DB_NAME']]
-    recs = mongodb.recs
-    write_arrays = mongodb.writearrays
-
-    # get arguments from calling program
-    # which is the processMessage program
-    site_ref = sys.argv[1]
-    real_time_flag = sys.argv[2]
-    time_scale = int(sys.argv[3])
-    startTime = int(sys.argv[4])
-    endTime = int(sys.argv[5])
-
-    #build the path for zipped-file, fmu, json
-    sim_path = '/simulate'
-    directory = os.path.join(sim_path, site_ref)
-    tar_name = "%s.tar.gz" % site_ref
-    key = "parsed/%s" % tar_name
-    tarpath = os.path.join(directory, tar_name)
-    fmupath = os.path.join(directory, 'model.fmu')
-    tagpath = os.path.join(directory, 'tags.json')
-=======
         tar = tarfile.open(tarpath)
         tar.extractall(sim_path)
         tar.close()
@@ -126,7 +84,6 @@
  
         #initiate the testcase
         self.tc = testcase.TestCase(config) 
->>>>>>> 99532d17
         
         #run the FMU simulation
         self.kstep=0 
@@ -236,9 +193,9 @@
         # is what should be applied to the simulation according to Project Haystack
         # convention
         for array in self.write_arrays.find({"siteRef": self.site_ref}):
+            _id = array.get('_id')
             for val in array.get('val'):
                 if val is not None:
-                    _id = array.get('_id')
                     dis = self.id_and_dis.get(_id)
                     if dis:
                         u[dis] = val
@@ -248,12 +205,11 @@
         y_output = self.tc.advance(u)
         self.update_sim_status()
         
-        # get each of the simulation output values and feed to the database
+         get each of the simulation output values and feed to the database
         for key in y_output.keys():
-            value_y = y_output[key]
-            
             if key!='time': 
                 output_id = self.tagid_and_outputs[key]                          
+                value_y = y_output[key]
                 self.recs.update_one( {"_id": output_id }, {"$set": {"rec.curVal":"n:%s" %value_y, "rec.curStatus":"s:ok","rec.cur": "m:" }} )        
 
 ####################   Entry for Main Program   #####################
