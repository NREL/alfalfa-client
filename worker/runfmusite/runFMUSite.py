--- conflicted
+++ resolved
@@ -41,7 +41,8 @@
         self.pubsub = self.redis.pubsub()
 
         #Initiate Mongo Database
-        self.mongodb = MongoClient(os.environ['MONGO_URL'])['boptest']
+        mongo_client = MongoClient(os.environ['MONGO_URL'])
+        self.mongodb = mongo_client[os.environ['MONGO_DB_NAME']]
         self.recs = self.mongodb.recs
         self.write_arrays = self.mongodb.writearrays
 
@@ -70,7 +71,6 @@
         bucket = self.s3.Bucket('alfalfa')
         bucket.download_file(key, tarpath)
         
-<<<<<<< HEAD
         tar = tarfile.open(tarpath)
         tar.extractall(sim_path)
         tar.close()
@@ -85,49 +85,6 @@
  
         #initiate the testcase
         self.tc = testcase.TestCase(config) 
-=======
-def check_vars(var):
-   '''
-   Purpose: print the var details to the terminal for debugging purpose
-   Inputs:  variable 
-   Returns: print statement on the terminal
-   '''
-   print(')))))) Hey i am checking var: '+ str(var) + '((((((: ', var)
-
-
-
-####################   Entry for Main Program   #####################
-############################################################################
-
-
-
-try:
-    s3 = boto3.resource('s3', region_name=os.environ['REGION'], endpoint_url=os.environ['S3_URL'])
-
-    #Initiate Mongo Database
-    mongo_client = MongoClient(os.environ['MONGO_URL'])
-    mongodb = mongo_client[os.environ['MONGO_DB_NAME']]
-    recs = mongodb.recs
-    write_arrays = mongodb.writearrays
-
-    # get arguments from calling program
-    # which is the processMessage program
-    site_ref = sys.argv[1]
-    real_time_flag = sys.argv[2]
-    time_scale = int(sys.argv[3])
-    startTime = int(sys.argv[4])
-    endTime = int(sys.argv[5])
-
-    #build the path for zipped-file, fmu, json
-    sim_path = '/simulate'
-    directory = os.path.join(sim_path, site_ref)
-    tar_name = "%s.tar.gz" % site_ref
-    key = "parsed/%s" % tar_name
-    tarpath = os.path.join(directory, tar_name)
-    fmupath = os.path.join(directory, 'model.fmu')
-    tagpath = os.path.join(directory, 'tags.json')
-
->>>>>>> 99c372f8
         
         #run the FMU simulation
         self.kstep=0 
@@ -152,16 +109,10 @@
         # in other words, disable everything
         default_input={}
     
-<<<<<<< HEAD
         # Get Haystack tag data, from tag_filepath
         tag_data = {}
         with open( tag_filepath ) as json_data:
             tag_data = json.load(json_data)
-=======
-    #download the tar file and tag file
-    bucket = s3.Bucket(os.environ['S3_BUCKET'])
-    bucket.download_file(key, tarpath)
->>>>>>> 99c372f8
     
         for point in tag_data:
             var_name = point['dis'].replace('s:','')
