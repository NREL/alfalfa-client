version: '2'

services:
  web: # main haystack application
    build: 
      context: web
      args:
        - NODE_ENV
    image: ${WEB_REGISTRY_URI}:latest
    ports:
     - "80:80"
     - "29043:29043"
    environment:
     - AWS_ACCESS_KEY_ID
     - AWS_SECRET_ACCESS_KEY
     - JOB_QUEUE_URL=http://goaws:4100/queue/local-queue1
     - MONGO_URL=mongodb://mongo:27017/
     - NODE_ENV
     - S3_URL
     - REDIS_HOST
    depends_on:
      - redis
      - mongo
      - goaws
      - worker
      - mc

  # Provides a local queue, conforming to aws Queue API
  goaws:
    image: pafortin/goaws
    ports:
      - "4100:4100"

  # Local implementation of s3
  minio:
    image: minio/minio
    entrypoint:
      - minio
      - server
      - /data
    ports:
      - "9000:9000"
    environment:
      - MINIO_ACCESS_KEY=${AWS_ACCESS_KEY_ID}
      - MINIO_SECRET_KEY=${AWS_SECRET_ACCESS_KEY}

  mc:
    image: minio/mc
    environment:
      - MINIO_ACCESS_KEY=${AWS_ACCESS_KEY_ID}
      - MINIO_SECRET_KEY=${AWS_SECRET_ACCESS_KEY}
    entrypoint: >
      /bin/sh -c "
      sleep 5;
      /usr/bin/mc config host add myminio http://minio:9000 $${MINIO_ACCESS_KEY} $${MINIO_SECRET_KEY};
      /usr/bin/mc mb myminio/alfalfa;
      /usr/bin/mc policy public myminio/alfalfa;
      "
    depends_on:
      - minio

  worker:
    build: worker
    image: ${WORKER_REGISTRY_URI}:latest
    environment:
     - AWS_ACCESS_KEY_ID
     - AWS_SECRET_ACCESS_KEY
     - JOB_QUEUE_URL=http://goaws:4100/queue/local-queue1
     - MONGO_URL=mongodb://mongo:27017/
     - MONGO_DB_NAME=admin
     - LOGLEVEL=INFO
     - NODE_ENV
     - S3_URL
     - REDIS_HOST
    depends_on:
      - redis
      - mongo
      - goaws
      - mc

  mongo:
    image: mongo
    ports:
      - "27017:27017"
<<<<<<< HEAD
  
  client-test:
    build:
      context: client
      dockerfile: Dockerfile-test
    depends_on:
      - web
=======

  redis:
    image: redis
    ports:
      - "6379:6379"
>>>>>>> 99532d17
<|MERGE_RESOLUTION|>--- conflicted
+++ resolved
@@ -82,7 +82,6 @@
     image: mongo
     ports:
       - "27017:27017"
-<<<<<<< HEAD
   
   client-test:
     build:
@@ -90,10 +89,8 @@
       dockerfile: Dockerfile-test
     depends_on:
       - web
-=======
 
   redis:
     image: redis
     ports:
       - "6379:6379"
->>>>>>> 99532d17
