/***********************************************************************************************************************
*  Copyright (c) 2008-2018, Alliance for Sustainable Energy, LLC, and other contributors. All rights reserved.
*
*  Redistribution and use in source and binary forms, with or without modification, are permitted provided that the
*  following conditions are met:
*
*  (1) Redistributions of source code must retain the above copyright notice, this list of conditions and the following
*  disclaimer.
*
*  (2) Redistributions in binary form must reproduce the above copyright notice, this list of conditions and the following
*  disclaimer in the documentation and/or other materials provided with the distribution.
*
*  (3) Neither the name of the copyright holder nor the names of any contributors may be used to endorse or promote products
*  derived from this software without specific prior written permission from the respective party.
*
*  THIS SOFTWARE IS PROVIDED BY THE COPYRIGHT HOLDER(S) AND ANY CONTRIBUTORS "AS IS" AND ANY EXPRESS OR IMPLIED WARRANTIES,
*  INCLUDING, BUT NOT LIMITED TO, THE IMPLIED WARRANTIES OF MERCHANTABILITY AND FITNESS FOR A PARTICULAR PURPOSE ARE
*  DISCLAIMED. IN NO EVENT SHALL THE COPYRIGHT HOLDER(S), ANY CONTRIBUTORS, THE UNITED STATES GOVERNMENT, OR THE UNITED
*  STATES DEPARTMENT OF ENERGY, NOR ANY OF THEIR EMPLOYEES, BE LIABLE FOR ANY DIRECT, INDIRECT, INCIDENTAL, SPECIAL,
*  EXEMPLARY, OR CONSEQUENTIAL DAMAGES (INCLUDING, BUT NOT LIMITED TO, PROCUREMENT OF SUBSTITUTE GOODS OR SERVICES; LOSS OF
*  USE, DATA, OR PROFITS; OR BUSINESS INTERRUPTION) HOWEVER CAUSED AND ON ANY THEORY OF LIABILITY, WHETHER IN CONTRACT,
*  STRICT LIABILITY, OR TORT (INCLUDING NEGLIGENCE OR OTHERWISE) ARISING IN ANY WAY OUT OF THE USE OF THIS SOFTWARE, EVEN IF
*  ADVISED OF THE POSSIBILITY OF SUCH DAMAGE.
***********************************************************************************************************************/

// Module dependencies.
import path from 'path';
import hs from 'nodehaystack';
import express from 'express';
import url from 'url';
import bodyParser from 'body-parser';
import alfalfaServer from './alfalfa-server';
import {MongoClient} from 'mongodb';
import node_redis from 'redis';
import graphQLHTTP from 'express-graphql';
import {Schema} from './schema';
import {Advancer} from './advancer';
import historyApiFallback from 'connect-history-api-fallback';
import morgan from 'morgan';
import { URL } from "url";
import AWS from 'aws-sdk';

<<<<<<< HEAD
const s3URL = new URL(process.env.S3_URL);

const client = new Minio.Client({
    endPoint: s3URL.hostname,
    port: parseInt(s3URL.port),
    useSSL: s3URL.protocol == 'https:',
    accessKey: process.env.AWS_ACCESS_KEY_ID,
    secretKey: process.env.AWS_SECRET_ACCESS_KEY,
    region: 'us-west-1'
});
=======
var client = new AWS.S3({endpoint: process.env.S3_URL});
>>>>>>> 99c372f8

const redis = node_redis.createClient({host: process.env.REDIS_HOST});
const pub = redis.duplicate();
const sub = redis.duplicate();
const advancer = new Advancer(redis, pub, sub);

MongoClient.connect(process.env.MONGO_URL).then((mongoClient) => {
  var app = express();
  
  if( process.env.NODE_ENV == "production" ) {
    app.get('*.js', function(req, res, next) {
      req.url = req.url + '.gz';
      res.set('Content-Encoding', 'gzip');
      res.set('Content-Type', 'text/javascript');
      next();
    });

    app.get('*.css', function(req, res, next) {
      req.url = req.url + '.gz';
      res.set('Content-Encoding', 'gzip');
      res.set('Content-Type', 'text/css');
      next();
    });
  } else {
    app.use(morgan('combined'))
  }

  const db = mongoClient.db(process.env.MONGO_DB_NAME);

  app.locals.alfalfaServer = new alfalfaServer(db, redis, pub, sub);

  app.use('/graphql', (request, response) => {
      return graphQLHTTP({
        graphiql: true,
        pretty: true,
        schema: Schema,
        context: {
          ...request,
          db,
          advancer
        }
      })(request,response)
    }
  );
  
  app.use(bodyParser.text({ type: 'text/*' }));
  app.use(bodyParser.json()); // if you are using JSON instead of ZINC you need this

  // Create a post url for file uploads
  // from a browser
  app.post('/upload-url', (req, res) => {
    // Construct a new postPolicy.
<<<<<<< HEAD
    var policy = client.newPostPolicy()
    // Set the object name my-objectname.
    policy.setKey(req.body.name);
    // Set the bucket to my-bucketname.
    policy.setBucket("alfalfa");
    
    var expires = new Date
    expires.setSeconds(24 * 60 * 60 * 10) // 10 days expiry.
    policy.setExpires(expires)
    client.presignedPostPolicy(policy, function(e, data) {
        if (e) throw e;
        if ( s3URL.hostname.indexOf("amazonaws") == -1 ) {
          if (req.hostname.indexOf("web") == -1 ) {
            const postURL = 'http://' + req.hostname + ':9000/alfalfa';
            data.postURL = postURL;
          } else {
            const postURL = 'http://minio:9000/alfalfa';
            data.postURL = postURL;
          }
=======
    const params = {
      Bucket: process.env.S3_BUCKET,
      Fields: {
        key: req.body.name
      }
    };

    client.createPresignedPost(params, function(err, data) {
      if (err) {
        throw err;
      } else {
        if ( process.env.S3_URL.indexOf("amazonaws") == -1 ) {
          const url = 'http://' + req.hostname + ':9000/' + process.env.S3_BUCKET;
          data.url = url;
>>>>>>> 99c372f8
        }
        res.send(JSON.stringify(data));
        res.end();
        return;
      }
    });
  });
  
  app.all('/api/*', function(req, res) {
    // Remove this in production
    var path = url.parse(req.url).pathname;
    path = path.replace('/api','');
  
    // parse URI path into "/{opName}/...."
    var slash = path.indexOf('/', 1);
    if (slash < 0) slash = path.length;
    var opName = path.substring(1, slash);
  
  
    // resolve the op
    app.locals.alfalfaServer.op(opName, false, function(err, op) {
      if (typeof(op) === 'undefined' || op === null) {
        res.status(404);
        res.send("404 Not Found");
        res.end();
        return;
      }
  
      // route to the op
      op.onServiceOp(app.locals.alfalfaServer, req, res, function(err) {
        if (err) {
          console.log(err.stack);
          throw err;
        }
        res.end();
      });
    });
  });
  
  app.use(historyApiFallback());
  app.use('/', express.static(path.join(__dirname, './app')));

  let server = app.listen(80, () => {
  
    var host = server.address().address;
    var port = server.address().port;
  
    if (host.length === 0 || host === "::") host = "localhost";
  
    console.log('Node Haystack Toolkit listening at http://%s:%s', host, port);
  
  });
}).catch((err) => {
  console.log(err);
});
<|MERGE_RESOLUTION|>--- conflicted
+++ resolved
@@ -40,20 +40,7 @@
 import { URL } from "url";
 import AWS from 'aws-sdk';
 
-<<<<<<< HEAD
-const s3URL = new URL(process.env.S3_URL);
-
-const client = new Minio.Client({
-    endPoint: s3URL.hostname,
-    port: parseInt(s3URL.port),
-    useSSL: s3URL.protocol == 'https:',
-    accessKey: process.env.AWS_ACCESS_KEY_ID,
-    secretKey: process.env.AWS_SECRET_ACCESS_KEY,
-    region: 'us-west-1'
-});
-=======
 var client = new AWS.S3({endpoint: process.env.S3_URL});
->>>>>>> 99c372f8
 
 const redis = node_redis.createClient({host: process.env.REDIS_HOST});
 const pub = redis.duplicate();
@@ -106,27 +93,6 @@
   // from a browser
   app.post('/upload-url', (req, res) => {
     // Construct a new postPolicy.
-<<<<<<< HEAD
-    var policy = client.newPostPolicy()
-    // Set the object name my-objectname.
-    policy.setKey(req.body.name);
-    // Set the bucket to my-bucketname.
-    policy.setBucket("alfalfa");
-    
-    var expires = new Date
-    expires.setSeconds(24 * 60 * 60 * 10) // 10 days expiry.
-    policy.setExpires(expires)
-    client.presignedPostPolicy(policy, function(e, data) {
-        if (e) throw e;
-        if ( s3URL.hostname.indexOf("amazonaws") == -1 ) {
-          if (req.hostname.indexOf("web") == -1 ) {
-            const postURL = 'http://' + req.hostname + ':9000/alfalfa';
-            data.postURL = postURL;
-          } else {
-            const postURL = 'http://minio:9000/alfalfa';
-            data.postURL = postURL;
-          }
-=======
     const params = {
       Bucket: process.env.S3_BUCKET,
       Fields: {
@@ -139,9 +105,13 @@
         throw err;
       } else {
         if ( process.env.S3_URL.indexOf("amazonaws") == -1 ) {
-          const url = 'http://' + req.hostname + ':9000/' + process.env.S3_BUCKET;
-          data.url = url;
->>>>>>> 99c372f8
+          if (req.hostname.indexOf("web") == -1 ) {
+            const url = 'http://' + req.hostname + ':9000/' + process.env.S3_BUCKET;
+            data.url = url;
+          } else {
+            const url = 'http://minio:9000/alfalfa';
+            data.url = url;
+          }
         }
         res.send(JSON.stringify(data));
         res.end();
